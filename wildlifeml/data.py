--- conflicted
+++ resolved
@@ -16,11 +16,8 @@
 import albumentations as A
 import numpy as np
 from sklearn.model_selection import train_test_split
-<<<<<<< HEAD
-=======
 from tensorflow.image import resize
 from tensorflow.keras import Sequential
->>>>>>> 8c327d84
 from tensorflow.keras.utils import Sequence
 from tqdm import tqdm
 
@@ -210,13 +207,8 @@
         )
 
     return keys_train, keys_val, keys_test
-<<<<<<< HEAD
-
-
-=======
-
-
->>>>>>> 8c327d84
+
+  
 def get_stratifier(
     strategy: str,
     label_dict: Dict,
